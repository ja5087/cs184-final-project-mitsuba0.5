--- conflicted
+++ resolved
@@ -127,14 +127,9 @@
         m_specularReflectance = new ConstantSpectrumTexture(
             props.getSpectrum("specularReflectance", Spectrum(0.5f)));
         m_specularTransmittance = new ConstantSpectrumTexture(
-<<<<<<< HEAD
             props.getSpectrum("specularTransmittance", Spectrum(0.5f)));
-        
-=======
-            props.getSpectrum("specularTransmittance", Spectrum(1.0f)));
         m_exponent = new ConstantFloatTexture(
             props.getFloat("exponent", 30.0f));
->>>>>>> 869445d4
         m_diffuseReflectance = new ConstantSpectrumTexture(
             props.getSpectrum("diffuseReflectance", Spectrum(1.0f)));
 
